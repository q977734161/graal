--- conflicted
+++ resolved
@@ -398,11 +398,7 @@
         }
         final String originalName = DebugInfoGenerator.getSourceFunctionName(functionHeader);
         return new LLVMFunctionStartNode(sourceSection, runtime.getLanguage(), functionBodyNode, beforeFunction, afterFunction, frameDescriptor, functionHeader.getName(), nullers,
-<<<<<<< HEAD
-                        runtime.getStackPointerSlot(), functionHeader.getParameters().size());
-=======
-                        functionHeader.getParameters().size(), originalName, bcSource);
->>>>>>> 7a2db3ba
+                        runtime.getStackPointerSlot(), functionHeader.getParameters().size(), originalName, bcSource);
     }
 
     @Override
@@ -717,9 +713,9 @@
             case "@llvm.objectsize.i64":
                 return LLVMI64ObjectSizeNodeGen.create(args[0], args[1], sourceSection);
             case "@llvm.copysign.f32":
-                return LLVMCopySignFloatFactory.create(args[1], args[2], sourceSection);
+                return LLVMCopySignFloatFactory.create(args[0], args[1], sourceSection);
             case "@llvm.copysign.f64":
-                return LLVMCopySignDoubleFactory.create(args[1], args[2], sourceSection);
+                return LLVMCopySignDoubleFactory.create(args[0], args[1], sourceSection);
 
             default:
                 throw new IllegalStateException("Missing LLVM builtin: " + name);
