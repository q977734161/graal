/*
 * Copyright (c) 2011, Oracle and/or its affiliates. All rights reserved.
 * DO NOT ALTER OR REMOVE COPYRIGHT NOTICES OR THIS FILE HEADER.
 *
 * This code is free software; you can redistribute it and/or modify it
 * under the terms of the GNU General Public License version 2 only, as
 * published by the Free Software Foundation.
 *
 * This code is distributed in the hope that it will be useful, but WITHOUT
 * ANY WARRANTY; without even the implied warranty of MERCHANTABILITY or
 * FITNESS FOR A PARTICULAR PURPOSE.  See the GNU General Public License
 * version 2 for more details (a copy is included in the LICENSE file that
 * accompanied this code).
 *
 * You should have received a copy of the GNU General Public License version
 * 2 along with this work; if not, write to the Free Software Foundation,
 * Inc., 51 Franklin St, Fifth Floor, Boston, MA 02110-1301 USA.
 *
 * Please contact Oracle, 500 Oracle Parkway, Redwood Shores, CA 94065 USA
 * or visit www.oracle.com if you need additional information or have any
 * questions.
 */
package com.oracle.max.graal.graph;

import java.util.AbstractList;
import java.util.Arrays;
import java.util.Iterator;

public class NodeArray extends AbstractList<Node> {

    private final Node node;
    final Node[] nodes;

    public NodeArray(Node node, int length) {
        this.node = node;
        this.nodes = new Node[length];
    }

    @Override
    public Iterator<Node> iterator() {
        return Arrays.asList(this.nodes).iterator();
    }

    private Node self() {
        return this.node;
    }
    
    Node silentSet(int index, Node node) {
        Node result = nodes[index];
        nodes[index] = node;
        return result;
    }

    @Override
    public Node set(int index, Node node) {
<<<<<<< HEAD
        assert node == Node.Null || node.graph == self().graph : "node is from different graph: (self=" + self() + ") and (node=" + node + ")";
=======
        assert node == Node.Null || node.graph == self().graph : "node is from different graph: (this=" + self() + ") and (node=" + node + ")";
>>>>>>> 7677555d
        assert node == Node.Null || node.id() != Node.DeletedID : "inserted node must not be deleted";
        Node old = nodes[index];

        if (old != node) {
            silentSet(index, node);
            if (self().inputs == this) {
                if (old != null) {
                    old.usages.remove(self());
                }
                if (node != null) {
                    node.usages.add(self());
                }
            } else {
                assert self().successors == this;
                if (old != null) {
                    for (int i = 0; i < old.predecessors.size(); ++i) {
                        Node cur = old.predecessors.get(i);
                        if (cur == self() && old.predecessorsIndex.get(i) == index) {
                            old.predecessors.remove(i);
                            old.predecessorsIndex.remove(i);
                        }
                    }
                }
                if (node != null) {
                    node.predecessors.add(self());
                    node.predecessorsIndex.add(index);
                }
            }
        }

        return old;
    }

    public void setAll(NodeArray other) {
        assert size() == other.size();
        for (int i = 0; i < other.size(); i++) {
            set(i, other.get(i));
        }
    }

    @Override
    public Node get(int index) {
        return nodes[index];
    }

    @Override
    public Node[] toArray() {
        return Arrays.copyOf(nodes, nodes.length);
    }

    boolean replaceFirstOccurrence(Node toReplace, Node replacement) {
        for (int i = 0; i < nodes.length; i++) {
            if (nodes[i] == toReplace) {
                nodes[i] = replacement;
                return true;
            }
        }
        return false;
    }
    
    public int remove(Node n) {
        return replace(n, null);
    }

    public int replace(Node toReplace, Node replacement) {
        int result = 0;
        for (int i = 0; i < nodes.length; i++) {
            if (nodes[i] == toReplace) {
                set(i, replacement);
                result++;
            }
        }
        return result;
    }
    
    int silentRemove(Node n) {
        return silentReplace(n, null);
    }

    int silentReplace(Node toReplace, Node replacement) {
        int result = 0;
        for (int i = 0; i < nodes.length; i++) {
            if (nodes[i] == toReplace) {
                silentSet(i, replacement);
                result++;
            }
        }
        return result;
    }

    public void setAndClear(int index, Node clearedNode, int clearedIndex) {
        assert self().successors == this;
        Node value = clearedNode.successors.get(clearedIndex);
        assert value != Node.Null;
        clearedNode.successors.nodes[clearedIndex] = Node.Null;
        set(index, Node.Null);
        nodes[index] = value;

        for (int i = 0; i < value.predecessors.size(); ++i) {
            if (value.predecessors.get(i) == clearedNode && value.predecessorsIndex.get(i) == clearedIndex) {
                value.predecessors.set(i, self());
                value.predecessorsIndex.set(i, index);
                return;
            }
        }
        assert false;
    }

    @Override
    public int size() {
        return nodes.length;
    }

    public void clearAll() {
        for (int i = 0; i < nodes.length; i++) {
            set(i, Node.Null);
        }
    }
}<|MERGE_RESOLUTION|>--- conflicted
+++ resolved
@@ -44,7 +44,7 @@
     private Node self() {
         return this.node;
     }
-    
+
     Node silentSet(int index, Node node) {
         Node result = nodes[index];
         nodes[index] = node;
@@ -53,11 +53,7 @@
 
     @Override
     public Node set(int index, Node node) {
-<<<<<<< HEAD
-        assert node == Node.Null || node.graph == self().graph : "node is from different graph: (self=" + self() + ") and (node=" + node + ")";
-=======
         assert node == Node.Null || node.graph == self().graph : "node is from different graph: (this=" + self() + ") and (node=" + node + ")";
->>>>>>> 7677555d
         assert node == Node.Null || node.id() != Node.DeletedID : "inserted node must not be deleted";
         Node old = nodes[index];
 
@@ -117,7 +113,7 @@
         }
         return false;
     }
-    
+
     public int remove(Node n) {
         return replace(n, null);
     }
