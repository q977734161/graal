/*
 * Copyright (c) 2009, 2011, Oracle and/or its affiliates. All rights reserved.
 * DO NOT ALTER OR REMOVE COPYRIGHT NOTICES OR THIS FILE HEADER.
 *
 * This code is free software; you can redistribute it and/or modify it
 * under the terms of the GNU General Public License version 2 only, as
 * published by the Free Software Foundation.
 *
 * This code is distributed in the hope that it will be useful, but WITHOUT
 * ANY WARRANTY; without even the implied warranty of MERCHANTABILITY or
 * FITNESS FOR A PARTICULAR PURPOSE.  See the GNU General Public License
 * version 2 for more details (a copy is included in the LICENSE file that
 * accompanied this code).
 *
 * You should have received a copy of the GNU General Public License version
 * 2 along with this work; if not, write to the Free Software Foundation,
 * Inc., 51 Franklin St, Fifth Floor, Boston, MA 02110-1301 USA.
 *
 * Please contact Oracle, 500 Oracle Parkway, Redwood Shores, CA 94065 USA
 * or visit www.oracle.com if you need additional information or have any
 * questions.
 */
package com.oracle.graal.nodes;

import java.util.*;

import com.oracle.graal.api.meta.*;
import com.oracle.graal.api.meta.JavaTypeProfile.ProfiledType;
import com.oracle.graal.api.meta.ProfilingInfo.TriState;
import com.oracle.graal.debug.*;
import com.oracle.graal.graph.*;
import com.oracle.graal.graph.iterators.*;
import com.oracle.graal.nodes.PhiNode.PhiType;
import com.oracle.graal.nodes.calc.*;
import com.oracle.graal.nodes.java.*;
import com.oracle.graal.nodes.spi.*;
import com.oracle.graal.nodes.type.*;
import com.oracle.graal.nodes.util.*;

/**
 * The {@code IfNode} represents a branch that can go one of two directions depending on the outcome
 * of a comparison.
 */
public final class IfNode extends ControlSplitNode implements Simplifiable, LIRLowerable, Negatable {

    @Successor private AbstractBeginNode trueSuccessor;
    @Successor private AbstractBeginNode falseSuccessor;
    @Input private LogicNode condition;
    private double trueSuccessorProbability;

    public LogicNode condition() {
        return condition;
    }

    public void setCondition(LogicNode x) {
        updateUsages(condition, x);
        condition = x;
    }

    public IfNode(LogicNode condition, FixedNode trueSuccessor, FixedNode falseSuccessor, double trueSuccessorProbability) {
        this(condition, AbstractBeginNode.begin(trueSuccessor), AbstractBeginNode.begin(falseSuccessor), trueSuccessorProbability);
    }

    public IfNode(LogicNode condition, AbstractBeginNode trueSuccessor, AbstractBeginNode falseSuccessor, double trueSuccessorProbability) {
        super(StampFactory.forVoid());
        this.condition = condition;
        this.falseSuccessor = falseSuccessor;
        this.trueSuccessorProbability = trueSuccessorProbability;
        this.trueSuccessor = trueSuccessor;

    }

    /**
     * Gets the true successor.
     * 
     * @return the true successor
     */
    public AbstractBeginNode trueSuccessor() {
        return trueSuccessor;
    }

    /**
     * Gets the false successor.
     * 
     * @return the false successor
     */
    public AbstractBeginNode falseSuccessor() {
        return falseSuccessor;
    }

    public void setTrueSuccessor(AbstractBeginNode node) {
        updatePredecessor(trueSuccessor, node);
        trueSuccessor = node;
    }

    public void setFalseSuccessor(AbstractBeginNode node) {
        updatePredecessor(falseSuccessor, node);
        falseSuccessor = node;
    }

    /**
     * Gets the node corresponding to the specified outcome of the branch.
     * 
     * @param istrue {@code true} if the true successor is requested, {@code false} otherwise
     * @return the corresponding successor
     */
    public AbstractBeginNode successor(boolean istrue) {
        return istrue ? trueSuccessor : falseSuccessor;
    }

    @Override
<<<<<<< HEAD
    public Negatable negate(LogicNode cond) {
        assert cond == condition();
        BeginNode trueSucc = trueSuccessor();
        BeginNode falseSucc = falseSuccessor();
=======
    public Negatable negate() {
        AbstractBeginNode trueSucc = trueSuccessor();
        AbstractBeginNode falseSucc = falseSuccessor();
>>>>>>> b960590d
        setTrueSuccessor(null);
        setFalseSuccessor(null);
        setTrueSuccessor(falseSucc);
        setFalseSuccessor(trueSucc);
        trueSuccessorProbability = 1 - trueSuccessorProbability;
        return this;
    }

    public void setTrueSuccessorProbability(double prob) {
        trueSuccessorProbability = prob;
    }

    @Override
    public double probability(AbstractBeginNode successor) {
        return successor == trueSuccessor ? trueSuccessorProbability : 1 - trueSuccessorProbability;
    }

    @Override
    public void generate(LIRGeneratorTool gen) {
        gen.emitIf(this);
    }

    @Override
    public boolean verify() {
        assertTrue(condition() != null, "missing condition");
        assertTrue(trueSuccessor() != null, "missing trueSuccessor");
        assertTrue(falseSuccessor() != null, "missing falseSuccessor");
        return super.verify();
    }

    @Override
    public void simplify(SimplifierTool tool) {
        if (condition() instanceof LogicConstantNode) {
            LogicConstantNode c = (LogicConstantNode) condition();
            if (c.getValue()) {
                tool.deleteBranch(falseSuccessor());
                tool.addToWorkList(trueSuccessor());
                ((StructuredGraph) graph()).removeSplit(this, trueSuccessor());
                return;
            } else {
                tool.deleteBranch(trueSuccessor());
                tool.addToWorkList(falseSuccessor());
                ((StructuredGraph) graph()).removeSplit(this, falseSuccessor());
                return;
            }
        } else if (trueSuccessor().usages().isEmpty() && falseSuccessor().usages().isEmpty()) {

            if (removeOrMaterializeIf(tool)) {
                return;
            }
        }

        if (removeIntermediateMaterialization(tool)) {
            return;
        }

        if (falseSuccessor().usages().isEmpty() && (!(falseSuccessor() instanceof LoopExitNode)) && falseSuccessor().next() instanceof IfNode) {
            AbstractBeginNode intermediateBegin = falseSuccessor();
            IfNode nextIf = (IfNode) intermediateBegin.next();
            double probabilityB = (1.0 - this.trueSuccessorProbability) * nextIf.trueSuccessorProbability;
            if (this.trueSuccessorProbability < probabilityB) {
                // Reordering of those two if statements is beneficial from the point of view of
                // their probabilities.
                if (prepareForSwap(tool.runtime(), condition(), nextIf.condition(), this.trueSuccessorProbability, probabilityB)) {
                    // Reording is allowed from (if1 => begin => if2) to (if2 => begin => if1).
                    assert intermediateBegin.next() == nextIf;
                    AbstractBeginNode bothFalseBegin = nextIf.falseSuccessor();
                    nextIf.setFalseSuccessor(null);
                    intermediateBegin.setNext(null);
                    this.setFalseSuccessor(null);

                    this.replaceAtPredecessor(nextIf);
                    nextIf.setFalseSuccessor(intermediateBegin);
                    intermediateBegin.setNext(this);
                    this.setFalseSuccessor(bothFalseBegin);
                    nextIf.setTrueSuccessorProbability(probabilityB);
                    double newProbability = this.trueSuccessorProbability / (1.0 - probabilityB);
                    this.setTrueSuccessorProbability(newProbability);
                    return;
                }
            }
        }
    }

    private static boolean prepareForSwap(MetaAccessProvider runtime, LogicNode a, LogicNode b, double probabilityA, double probabilityB) {
        if (a instanceof InstanceOfNode) {
            InstanceOfNode instanceOfA = (InstanceOfNode) a;
            if (b instanceof IsNullNode) {
                IsNullNode isNullNode = (IsNullNode) b;
                if (isNullNode.object() == instanceOfA.object()) {
                    if (instanceOfA.profile() != null && instanceOfA.profile().getNullSeen() != TriState.FALSE) {
                        instanceOfA.setProfile(new JavaTypeProfile(TriState.FALSE, instanceOfA.profile().getNotRecordedProbability(), instanceOfA.profile().getTypes()));
                    }
                    Debug.log("Can swap instanceof and isnull if");
                    return true;
                }
            } else if (b instanceof InstanceOfNode) {
                InstanceOfNode instanceOfB = (InstanceOfNode) b;
                if (instanceOfA.object() == instanceOfB.object() && !instanceOfA.type().isAssignableFrom(instanceOfB.type()) && !instanceOfB.type().isAssignableFrom(instanceOfA.type())) {
                    // Two instanceof on the same value with mutually exclusive types.
                    JavaTypeProfile profileA = instanceOfA.profile();
                    JavaTypeProfile profileB = instanceOfB.profile();

                    Debug.log("Can swap instanceof for types %s and %s", instanceOfA.type(), instanceOfB.type());
                    JavaTypeProfile newProfile = null;
                    if (profileA != null && profileB != null) {
                        double remainder = 1.0;
                        ArrayList<ProfiledType> profiledTypes = new ArrayList<>();
                        for (ProfiledType type : profileB.getTypes()) {
                            if (instanceOfB.type().isAssignableFrom(type.getType())) {
                                // Do not add to profile.
                            } else {
                                ProfiledType newType = new ProfiledType(type.getType(), Math.min(1.0, type.getProbability() * (1.0 - probabilityA) / (1.0 - probabilityB)));
                                profiledTypes.add(newType);
                                remainder -= newType.getProbability();
                            }
                        }

                        for (ProfiledType type : profileA.getTypes()) {
                            if (instanceOfA.type().isAssignableFrom(type.getType())) {
                                ProfiledType newType = new ProfiledType(type.getType(), Math.min(1.0, type.getProbability() / (1.0 - probabilityB)));
                                profiledTypes.add(newType);
                                remainder -= newType.getProbability();
                            }
                        }
                        Collections.sort(profiledTypes);

                        if (remainder < 0.0) {
                            // Can happen due to round-off errors.
                            remainder = 0.0;
                        }
                        newProfile = new JavaTypeProfile(profileB.getNullSeen(), remainder, profiledTypes.toArray(new ProfiledType[profiledTypes.size()]));
                        Debug.log("First profile: %s", profileA);
                        Debug.log("Original second profile: %s", profileB);
                        Debug.log("New second profile: %s", newProfile);
                    }
                    instanceOfB.setProfile(profileA);
                    instanceOfA.setProfile(newProfile);
                    return true;
                }
            }
        } else if (a instanceof CompareNode) {
            CompareNode compareA = (CompareNode) a;
            Condition conditionA = compareA.condition();
            if (compareA.unorderedIsTrue()) {
                return false;
            }
            if (b instanceof CompareNode) {
                CompareNode compareB = (CompareNode) b;
                if (compareA == compareB) {
                    Debug.log("Same conditions => do not swap and leave the work for global value numbering.");
                    return false;
                }
                if (compareB.unorderedIsTrue()) {
                    return false;
                }
                Condition comparableCondition = null;
                Condition conditionB = compareB.condition();
                if (compareB.x() == compareA.x() && compareB.y() == compareA.y()) {
                    comparableCondition = conditionB;
                } else if (compareB.x() == compareA.y() && compareB.y() == compareA.x()) {
                    comparableCondition = conditionB.mirror();
                }

                if (comparableCondition != null) {
                    Condition combined = conditionA.join(comparableCondition);
                    if (combined == null) {
                        // The two conditions are disjoint => can reorder.
                        Debug.log("Can swap disjoint coditions on same values: %s and %s", conditionA, comparableCondition);
                        return true;
                    }
                } else if (conditionA == Condition.EQ && conditionB == Condition.EQ) {
                    boolean canSwap = false;
                    if ((compareA.x() == compareB.x() && valuesDistinct(runtime, compareA.y(), compareB.y()))) {
                        canSwap = true;
                    } else if ((compareA.x() == compareB.y() && valuesDistinct(runtime, compareA.y(), compareB.x()))) {
                        canSwap = true;
                    } else if ((compareA.y() == compareB.x() && valuesDistinct(runtime, compareA.x(), compareB.y()))) {
                        canSwap = true;
                    } else if ((compareA.y() == compareB.y() && valuesDistinct(runtime, compareA.x(), compareB.x()))) {
                        canSwap = true;
                    }

                    if (canSwap) {
                        Debug.log("Can swap equality condition with one shared and one disjoint value.");
                        return true;
                    }
                }
            }
        }

        return false;
    }

    private static boolean valuesDistinct(MetaAccessProvider runtime, ValueNode a, ValueNode b) {
        if (a.isConstant() && b.isConstant()) {
            return !runtime.constantEquals(a.asConstant(), b.asConstant());
        }

        Stamp stampA = a.stamp();
        Stamp stampB = b.stamp();
        return stampA.alwaysDistinct(stampB);
    }

    /**
     * Tries to remove an empty if construct or replace an if construct with a materialization.
     * 
     * @return true if a transformation was made, false otherwise
     */
    private boolean removeOrMaterializeIf(SimplifierTool tool) {
        if (trueSuccessor().next() instanceof AbstractEndNode && falseSuccessor().next() instanceof AbstractEndNode) {
            AbstractEndNode trueEnd = (AbstractEndNode) trueSuccessor().next();
            AbstractEndNode falseEnd = (AbstractEndNode) falseSuccessor().next();
            MergeNode merge = trueEnd.merge();
            if (merge == falseEnd.merge() && merge.forwardEndCount() == 2 && trueSuccessor().anchored().isEmpty() && falseSuccessor().anchored().isEmpty()) {
                Iterator<PhiNode> phis = merge.phis().iterator();
                if (!phis.hasNext()) {
                    // empty if construct with no phis: remove it
                    removeEmptyIf(tool);
                    return true;
                } else {
                    PhiNode singlePhi = phis.next();
                    if (!phis.hasNext()) {
                        // one phi at the merge of an otherwise empty if construct: try to convert
                        // into a MaterializeNode
                        boolean inverted = trueEnd == merge.forwardEndAt(1);
                        ValueNode trueValue = singlePhi.valueAt(inverted ? 1 : 0);
                        ValueNode falseValue = singlePhi.valueAt(inverted ? 0 : 1);
                        if (trueValue.kind() != falseValue.kind()) {
                            return false;
                        }
                        if (trueValue.kind() != Kind.Int && trueValue.kind() != Kind.Long) {
                            return false;
                        }
                        if (trueValue.isConstant() && falseValue.isConstant()) {
                            ConditionalNode materialize = graph().unique(new ConditionalNode(condition(), trueValue, falseValue));
                            ((StructuredGraph) graph()).replaceFloating(singlePhi, materialize);
                            removeEmptyIf(tool);
                            return true;
                        }
                    }
                }
            }
        }
        return false;
    }

    /**
     * Tries to connect code that initializes a variable directly with the successors of an if
     * construct that switches on the variable. For example, the pseudo code below:
     * 
     * <pre>
     * contains(list, e, yes, no) {
     *     if (list == null || e == null) {
     *         condition = false;
     *     } else {
     *         condition = false;
     *         for (i in list) {
     *             if (i.equals(e)) {
     *                 condition = true;
     *                 break;
     *             }
     *         }
     *     }
     *     if (condition) {
     *         return yes;
     *     } else {
     *         return no;
     *     }
     * }
     * </pre>
     * 
     * will be transformed into:
     * 
     * <pre>
     * contains(list, e, yes, no) {
     *     if (list == null || e == null) {
     *         return no;
     *     } else {
     *         condition = false;
     *         for (i in list) {
     *             if (i.equals(e)) {
     *                 return yes;
     *             }
     *         }
     *         return no;
     *     }
     * }
     * </pre>
     * 
     * @return true if a transformation was made, false otherwise
     */
    private boolean removeIntermediateMaterialization(SimplifierTool tool) {
        if (!(condition() instanceof CompareNode)) {
            return false;
        }

        CompareNode compare = (CompareNode) condition();
        if (compare.usages().count() != 1) {
            return false;
        }

        if (!(predecessor() instanceof MergeNode)) {
            return false;
        }

        if (predecessor() instanceof LoopBeginNode) {
            return false;
        }

        MergeNode merge = (MergeNode) predecessor();

        // Only consider merges with a single usage that is both a phi and an operand of the
        // comparison
        NodeIterable<Node> mergeUsages = merge.usages();
        if (mergeUsages.count() != 1) {
            return false;
        }
        Node singleUsage = mergeUsages.first();
        if (!(singleUsage instanceof PhiNode) || (singleUsage != compare.x() && singleUsage != compare.y())) {
            return false;
        }

        // Ensure phi is used by at most the comparison and the merge's frame state (if any)
        PhiNode phi = (PhiNode) singleUsage;
        NodeIterable<Node> phiUsages = phi.usages();
        if (phiUsages.count() > 2) {
            return false;
        }
        for (Node usage : phiUsages) {
            if (usage != compare && usage != merge.stateAfter()) {
                return false;
            }
        }

        List<AbstractEndNode> mergePredecessors = merge.cfgPredecessors().snapshot();
        assert phi.valueCount() == merge.forwardEndCount();

        Constant[] xs = constantValues(compare.x(), merge);
        Constant[] ys = constantValues(compare.y(), merge);
        if (xs == null || ys == null) {
            return false;
        }

        // Sanity check that both ends are not followed by a merge without frame state.
        if (!checkFrameState(trueSuccessor()) && !checkFrameState(falseSuccessor())) {
            return false;
        }

        List<AbstractEndNode> falseEnds = new ArrayList<>(mergePredecessors.size());
        List<AbstractEndNode> trueEnds = new ArrayList<>(mergePredecessors.size());
        Map<AbstractEndNode, ValueNode> phiValues = new HashMap<>(mergePredecessors.size());

        AbstractBeginNode oldFalseSuccessor = falseSuccessor();
        AbstractBeginNode oldTrueSuccessor = trueSuccessor();

        setFalseSuccessor(null);
        setTrueSuccessor(null);

        Iterator<AbstractEndNode> ends = mergePredecessors.iterator();
        for (int i = 0; i < xs.length; i++) {
            AbstractEndNode end = ends.next();
            phiValues.put(end, phi.valueAt(end));
            if (compare.condition().foldCondition(xs[i], ys[i], tool.runtime(), compare.unorderedIsTrue())) {
                trueEnds.add(end);
            } else {
                falseEnds.add(end);
            }
        }
        assert !ends.hasNext();
        assert falseEnds.size() + trueEnds.size() == xs.length;

        connectEnds(falseEnds, phiValues, oldFalseSuccessor, merge, tool);
        connectEnds(trueEnds, phiValues, oldTrueSuccessor, merge, tool);

        GraphUtil.killCFG(merge);

        assert !merge.isAlive() : merge;
        assert !phi.isAlive() : phi;
        assert !compare.isAlive() : compare;
        assert !this.isAlive() : this;

        return true;
    }

    private static boolean checkFrameState(FixedNode start) {
        FixedNode node = start;
        while (true) {
            if (node instanceof MergeNode) {
                MergeNode mergeNode = (MergeNode) node;
                if (mergeNode.stateAfter() == null) {
                    return false;
                } else {
                    return true;
                }
            } else if (node instanceof StateSplit) {
                StateSplit stateSplitNode = (StateSplit) node;
                if (stateSplitNode.stateAfter() != null) {
                    return true;
                }
            }

            if (node instanceof ControlSplitNode) {
                ControlSplitNode controlSplitNode = (ControlSplitNode) node;
                for (Node succ : controlSplitNode.cfgSuccessors()) {
                    if (checkFrameState((FixedNode) succ)) {
                        return true;
                    }
                }
                return false;
            } else if (node instanceof FixedWithNextNode) {
                FixedWithNextNode fixedWithNextNode = (FixedWithNextNode) node;
                node = fixedWithNextNode.next();
            } else if (node instanceof AbstractEndNode) {
                AbstractEndNode endNode = (AbstractEndNode) node;
                node = endNode.merge();
            } else if (node instanceof ControlSinkNode) {
                return true;
            } else {
                return false;
            }
        }
    }

    /**
     * Connects a set of ends to a given successor, inserting a merge node if there is more than one
     * end. If {@code ends} is empty, then {@code successor} is
     * {@linkplain GraphUtil#killCFG(FixedNode) killed} otherwise it is added to {@code tool}'s
     * {@linkplain SimplifierTool#addToWorkList(com.oracle.graal.graph.Node) work list}.
     * 
     * @param oldMerge the merge being removed
     * @param phiValues the values of the phi at the merge, keyed by the merge ends
     */
    private void connectEnds(List<AbstractEndNode> ends, Map<AbstractEndNode, ValueNode> phiValues, AbstractBeginNode successor, MergeNode oldMerge, SimplifierTool tool) {
        if (ends.isEmpty()) {
            GraphUtil.killCFG(successor);
        } else {
            if (ends.size() == 1) {
                AbstractEndNode end = ends.get(0);
                ((FixedWithNextNode) end.predecessor()).setNext(successor);
                oldMerge.removeEnd(end);
                GraphUtil.killCFG(end);
            } else {
                // Need a new phi in case the frame state is used by more than the merge being
                // removed
                MergeNode newMerge = graph().add(new MergeNode());
                PhiNode oldPhi = (PhiNode) oldMerge.usages().first();
                PhiNode newPhi = graph().add(new PhiNode(oldPhi.stamp(), newMerge));

                for (AbstractEndNode end : ends) {
                    newPhi.addInput(phiValues.get(end));
                    newMerge.addForwardEnd(end);
                }

                FrameState stateAfter = oldMerge.stateAfter();
                if (stateAfter != null) {
                    stateAfter = stateAfter.duplicate();
                    stateAfter.replaceFirstInput(oldPhi, newPhi);
                    newMerge.setStateAfter(stateAfter);
                }

                newMerge.setNext(successor);
            }
            tool.addToWorkList(successor);
        }
    }

    /**
     * Gets an array of constants derived from a node that is either a {@link ConstantNode} or a
     * {@link PhiNode} whose input values are all constants. The length of the returned array is
     * equal to the number of ends terminating in a given merge node.
     * 
     * @return null if {@code node} is neither a {@link ConstantNode} nor a {@link PhiNode} whose
     *         input values are all constants
     */
    private static Constant[] constantValues(ValueNode node, MergeNode merge) {
        if (node.isConstant()) {
            Constant[] result = new Constant[merge.forwardEndCount()];
            Arrays.fill(result, node.asConstant());
            return result;
        }

        if (node instanceof PhiNode) {
            PhiNode phi = (PhiNode) node;
            if (phi.merge() == merge && phi.type() == PhiType.Value && phi.valueCount() == merge.forwardEndCount()) {
                Constant[] result = new Constant[merge.forwardEndCount()];
                int i = 0;
                for (ValueNode n : phi.values()) {
                    if (!n.isConstant()) {
                        return null;
                    }
                    result[i++] = n.asConstant();
                }
                return result;
            }
        }

        return null;
    }

    private void removeEmptyIf(SimplifierTool tool) {
        AbstractBeginNode originalTrueSuccessor = trueSuccessor();
        AbstractBeginNode originalFalseSuccessor = falseSuccessor();
        assert originalTrueSuccessor.next() instanceof AbstractEndNode && originalFalseSuccessor.next() instanceof AbstractEndNode;

        AbstractEndNode trueEnd = (AbstractEndNode) originalTrueSuccessor.next();
        AbstractEndNode falseEnd = (AbstractEndNode) originalFalseSuccessor.next();
        assert trueEnd.merge() == falseEnd.merge();

        FixedWithNextNode pred = (FixedWithNextNode) predecessor();
        MergeNode merge = trueEnd.merge();
        merge.prepareDelete(pred);
        assert merge.usages().isEmpty();
        originalTrueSuccessor.prepareDelete();
        originalFalseSuccessor.prepareDelete();

        FixedNode next = merge.next();
        FrameState state = merge.stateAfter();
        merge.setNext(null);
        setTrueSuccessor(null);
        setFalseSuccessor(null);
        pred.setNext(next);
        safeDelete();
        originalTrueSuccessor.safeDelete();
        originalFalseSuccessor.safeDelete();
        merge.safeDelete();
        trueEnd.safeDelete();
        falseEnd.safeDelete();
        if (state != null) {
            tool.removeIfUnused(state);
        }
        tool.addToWorkList(next);
    }
}<|MERGE_RESOLUTION|>--- conflicted
+++ resolved
@@ -109,16 +109,10 @@
     }
 
     @Override
-<<<<<<< HEAD
     public Negatable negate(LogicNode cond) {
         assert cond == condition();
-        BeginNode trueSucc = trueSuccessor();
-        BeginNode falseSucc = falseSuccessor();
-=======
-    public Negatable negate() {
         AbstractBeginNode trueSucc = trueSuccessor();
         AbstractBeginNode falseSucc = falseSuccessor();
->>>>>>> b960590d
         setTrueSuccessor(null);
         setFalseSuccessor(null);
         setTrueSuccessor(falseSucc);
