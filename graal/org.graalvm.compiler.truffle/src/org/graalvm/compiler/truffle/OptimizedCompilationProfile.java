--- conflicted
+++ resolved
@@ -259,13 +259,8 @@
 
     private void initializeProfiledArgumentTypes(Object[] args) {
         CompilerAsserts.neverPartOfCompilation();
-<<<<<<< HEAD
-        profiledArgumentTypesAssumption = Truffle.getRuntime().createAssumption("Profiled Argument Types");
+        profiledArgumentTypesAssumption = createAssumption("Profiled Argument Types");
         if (TruffleCompilerOptions.getValue(TruffleArgumentTypeSpeculation)) {
-=======
-        profiledArgumentTypesAssumption = createAssumption("Profiled Argument Types");
-        if (TruffleArgumentTypeSpeculation.getValue()) {
->>>>>>> d9930124
             Class<?>[] result = new Class<?>[args.length];
             for (int i = 0; i < args.length; i++) {
                 result[i] = classOf(args[i]);
